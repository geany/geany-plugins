--- conflicted
+++ resolved
@@ -70,6 +70,7 @@
 PLUGIN_SET_TRANSLATABLE_INFO(LOCALEDIR, GETTEXT_PACKAGE, _("Pair Tag Highlighter"),
                             _("Finds and highlights matching opening/closing HTML tag"),
                             "1.1", "Volodymyr Kononenko <vm@kononenko.ws>")
+
 
 /* Searches tag brackets.
  * direction variable shows sets search direction:
@@ -434,11 +435,7 @@
     return FALSE;
 }
 static void
-<<<<<<< HEAD
 select_or_match_tag (gboolean select)
-=======
-on_kb_goto_matching_tag(guint key_id)
->>>>>>> 6337abce
 {
     gint cur_line;
     gint jump_line=-5, select_start=0, select_end=0;
@@ -504,7 +501,6 @@
         gtk_widget_hide(goto_matching_tag);
     }
 }
-
 
 /*** Configuration file ***/
 
@@ -679,6 +675,7 @@
     g_free(config_file);
 }
 
+
 PluginCallback plugin_callbacks[] =
 {
     { "editor-notify", (GCallback) &on_editor_notify, FALSE, NULL },
@@ -689,7 +686,6 @@
 
 void plugin_init(GeanyData *data)
 {
-<<<<<<< HEAD
     GeanyKeyGroup *kb_group;
     goto_matching_tag = gtk_menu_item_new_with_label (_("Goto Matching XML Tag"));
     select_matching_tag = gtk_menu_item_new_with_label (_("Select Matching XML Tag"));
@@ -706,14 +702,8 @@
                         0, 0, "goto_matching_tag", _("Go To Matching Tag"), goto_matching_tag);
     keybindings_set_item (kb_group, KB_SELECT_TAG, NULL,
                         0, 0, "select_matching_tag", _("Select To Matching Tag"), select_matching_tag);
-=======
-    GeanyKeyGroup *group;
-    group = plugin_set_key_group(geany_plugin, "Pair Tag Highlighter", KB_COUNT, NULL);
-    keybindings_set_item(group, KB_MATCH_TAG, on_kb_goto_matching_tag,
-                         0, 0, "goto_matching_tag", _("Go To Matching Tag"), NULL);
     memcpy(&highlightColor_G, &HIGHLIGHT_COLOR_DEFAULTS, sizeof(highlightColor_G));
     load_config();
->>>>>>> 6337abce
 }
 
 
