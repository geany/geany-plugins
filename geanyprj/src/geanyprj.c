/*
 *  geanyprj - Alternative project support for geany light IDE.
 *
 *  Copyright 2007 Frank Lanitz <frank(at)frank(dot)uvena(dot)de>
 *  Copyright 2007 Enrico Tröger <enrico.troeger@uvena.de>
 *  Copyright 2007 Nick Treleaven <nick.treleaven@btinternet.com>
 *  Copyright 2007,2008 Yura Siamashka <yurand2@gmail.com>
 *
 *  This program is free software: you can redistribute it and/or modify
 *  it under the terms of the GNU General Public License as published by
 *  the Free Software Foundation, either version 3 of the License, or
 *  (at your option) any later version.
 *
 *  This program is distributed in the hope that it will be useful,
 *  but WITHOUT ANY WARRANTY; without even the implied warranty of
 *  MERCHANTABILITY or FITNESS FOR A PARTICULAR PURPOSE.  See the
 *  GNU General Public License for more details.
 *
 *  You should have received a copy of the GNU General Public License
 *  along with this program.  If not, see <http://www.gnu.org/licenses/>.
 */

#ifdef HAVE_LOCALE_H
# include <locale.h>
#endif

#ifdef HAVE_CONFIG_H
	#include "config.h" /* for the gettext domain */
#endif
#include <geanyplugin.h>

#include <sys/time.h>
#include <string.h>

#include "geanyprj.h"

PLUGIN_VERSION_CHECK(224)
PLUGIN_SET_TRANSLATABLE_INFO(LOCALEDIR, GETTEXT_PACKAGE,
			     "GeanyPrj", _("Alternative project support."), VERSION,
			     "Yura Siamashka <yurand2@gmail.com>")

GeanyPlugin    *geany_plugin;
GeanyData      *geany_data;


static gchar    *config_file;
static gboolean  display_sidebar = TRUE;


/* Keybinding(s) */
enum
{
	KB_FIND_IN_PROJECT,
	KB_COUNT
};


static void reload_project(void)
{
	gchar *dir;
	gchar *proj;
	GeanyDocument *doc;

	debug("%s\n", __FUNCTION__);

	doc = document_get_current();
	if (doc == NULL || doc->file_name == NULL)
		return;

	dir = g_path_get_dirname(doc->file_name);
	proj = find_file_path(dir, ".geanyprj");

	if (!proj)
	{
		if (g_current_project)
			xproject_close(TRUE);
		return;
	}

	if (!g_current_project)
	{
		xproject_open(proj);
	}
	else if (strcmp(proj, g_current_project->path) != 0)
	{
		xproject_close(TRUE);
		xproject_open(proj);
	}
	if (proj)
		g_free(proj);
}


static void on_doc_save(G_GNUC_UNUSED GObject *obj, GeanyDocument *doc, G_GNUC_UNUSED gpointer user_data)
{
	gchar *name;

	g_return_if_fail(doc != NULL && doc->file_name != NULL);

	name = g_path_get_basename(doc->file_name);
	if (g_current_project && strcmp(name, ".geanyprj") == 0)
	{
		xproject_close(FALSE);
	}
	reload_project();
	xproject_update_tag(doc->file_name);
}


static void on_doc_open(G_GNUC_UNUSED GObject *obj, G_GNUC_UNUSED GeanyDocument *doc,
						G_GNUC_UNUSED gpointer user_data)
{
	reload_project();
}


static void on_doc_activate(G_GNUC_UNUSED GObject *obj, G_GNUC_UNUSED GeanyDocument *doc,
							G_GNUC_UNUSED gpointer user_data)
{
	reload_project();
}


PluginCallback plugin_callbacks[] = {
	{"document-open", (GCallback) & on_doc_open, TRUE, NULL},
	{"document-save", (GCallback) & on_doc_save, TRUE, NULL},
	{"document-activate", (GCallback) & on_doc_activate, TRUE, NULL},
	{NULL, NULL, FALSE, NULL}
};


/* Keybinding callback */
static void kb_find_in_project(guint key_id)
{
	on_find_in_project(NULL, NULL);
}


static void load_settings(void)
{
	GKeyFile *config = g_key_file_new();
	GError   *err    = NULL;
	gboolean  tmp;

	config_file = g_strconcat(geany->app->configdir, G_DIR_SEPARATOR_S, "plugins", G_DIR_SEPARATOR_S,
		"geanyprj", G_DIR_SEPARATOR_S, "geanyprj.conf", NULL);
	g_key_file_load_from_file(config, config_file, G_KEY_FILE_NONE, NULL);

	tmp = g_key_file_get_boolean(config, "geanyprj", "display_sidebar", &err);

	if (err)
		g_error_free(err);
	else
		display_sidebar = tmp;

	g_key_file_free(config);
}


static void save_settings(void)
{
	GKeyFile *config = g_key_file_new();
	gchar    *data;
	gchar    *config_dir = g_path_get_dirname(config_file);

	g_key_file_load_from_file(config, config_file, G_KEY_FILE_NONE, NULL);

	g_key_file_set_boolean(config, "geanyprj", "display_sidebar", display_sidebar);

	if (! g_file_test(config_dir, G_FILE_TEST_IS_DIR) && utils_mkdir(config_dir, TRUE) != 0)
	{
		dialogs_show_msgbox(GTK_MESSAGE_ERROR,
			_("Plugin configuration directory could not be created."));
	}
	else
	{
		/* write config to file */
		data = g_key_file_to_data(config, NULL, NULL);
		utils_write_file(config_file, data);
		g_free(data);
	}
	g_free(config_dir);
	g_key_file_free(config);
}


static void on_configure_response(G_GNUC_UNUSED GtkDialog *dialog, G_GNUC_UNUSED gint response, GtkWidget *checkbox)
{
	gboolean old_display_sidebar = display_sidebar;

	display_sidebar = gtk_toggle_button_get_active(GTK_TOGGLE_BUTTON(checkbox));

	if (display_sidebar ^ old_display_sidebar)
	{
		if (display_sidebar)
		{
			create_sidebar();
			sidebar_refresh();
		}
		else
		{
			destroy_sidebar();
		}
		save_settings();
	}
}


/* Called by Geany to initialize the plugin */
void plugin_init(G_GNUC_UNUSED GeanyData *data)
{
<<<<<<< HEAD
=======
	GeanyKeyGroup *key_group;

	main_locale_init(LOCALEDIR, GETTEXT_PACKAGE);
>>>>>>> 6068e5d3
	load_settings();
	tools_menu_init();

	xproject_init();
	if (display_sidebar)
		create_sidebar();
	reload_project();

	key_group = plugin_set_key_group(geany_plugin, "geanyprj", KB_COUNT, NULL);
	keybindings_set_item(key_group, KB_FIND_IN_PROJECT,
		kb_find_in_project, 0, 0, "find_in_project",
			_("Find a text in geanyprj's project"), NULL);
}


/* Called by Geany to show the plugin's configure dialog. This function is always called after
 * plugin_init() was called.
 */
GtkWidget *plugin_configure(GtkDialog *dialog)
{
	GtkWidget *vbox;
	GtkWidget *checkbox;

	vbox = gtk_vbox_new(FALSE, 6);

	checkbox = gtk_check_button_new_with_label(_("Display sidebar"));
	gtk_toggle_button_set_active(GTK_TOGGLE_BUTTON(checkbox), display_sidebar);

	gtk_box_pack_start(GTK_BOX(vbox), checkbox, FALSE, FALSE, 0);

	gtk_widget_show_all(vbox);

	/* Connect a callback for when the user clicks a dialog button */
	g_signal_connect(dialog, "response", G_CALLBACK(on_configure_response), checkbox);

	return vbox;
}


/* Called by Geany before unloading the plugin. */
void plugin_cleanup(void)
{
	tools_menu_uninit();

	if (g_current_project)
		geany_project_free(g_current_project);
	g_current_project = NULL;

	g_free(config_file);

	xproject_cleanup();
	destroy_sidebar();
}<|MERGE_RESOLUTION|>--- conflicted
+++ resolved
@@ -209,12 +209,8 @@
 /* Called by Geany to initialize the plugin */
 void plugin_init(G_GNUC_UNUSED GeanyData *data)
 {
-<<<<<<< HEAD
-=======
 	GeanyKeyGroup *key_group;
 
-	main_locale_init(LOCALEDIR, GETTEXT_PACKAGE);
->>>>>>> 6068e5d3
 	load_settings();
 	tools_menu_init();
 
