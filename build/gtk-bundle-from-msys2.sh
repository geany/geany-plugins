#!/bin/sh
#
# Fetch and extract Geany-Plugins dependencies for Windows/MSYS2
# This script will download (or use Pacman's cache) to extract
# plugin dependencies as defined below. To be run within a MSYS2
# shell. The extracted files will be placed into the current
# directory.

ABI=i686
use_cache="no"
make_zip="no"
gtkv="3"

# ctags - binary for GeanyCTags plugin
# ctpl-git - for GeanyGenDoc plugin
# enchant, hunspell - for SpellCheck plugin
# curl, glib-networking, gnutls, icu, sqlite3, webkitgtk2/3 for WebHelper and Markdown plugins
# lua51 - for GeanyLua plugin
# gnupg, gpgme - for GeanyPG plugin
# libsoup - for UpdateChecker plugin
# libgit2 - for GitChangeBar plugin
# libxml2 - for PrettyPrinter plugin
# gtkspell - for GeanyVC plugin
# the rest is dependency-dependency
packages="
<<<<<<< HEAD
p11-kit
ca-certificates
=======
brotli
>>>>>>> 42375495
ctags
ctpl-git
curl
dbus
dbus-glib
enchant
geoclue
giflib
glib-networking
gmp
gnupg
gnutls
gpgme
gstreamer
gst-plugins-base
http-parser
hunspell
icu
libassuan
libgcrypt
libgpg-error
libgit2
libidn2
libjpeg-turbo
libpsl
libogg
libsoup
libssh2
libsystre
libtasn1
libtheora
libtiff
libtre-git
libunistring
libvorbis
libvorbisidec-svn
libwebp
libxml2
libxslt
lua51
nettle
nghttp2
openssl
orc
readline
rtmpdump-git
sqlite3
termcap
xz
"

gtk2_dependency_pkgs="
gtkspell
webkitgtk2
"
gtk3_dependency_pkgs="
gtkspell3
webkitgtk3
"

package_urls=""


handle_command_line_options() {
	for opt in "$@"; do
		case "$opt" in
		"-c"|"--cache")
			use_cache="yes"
			;;
		"-z"|"--zip")
			make_zip="yes"
			;;
		"-2")
			gtkv="2"
			;;
		"-3")
			gtkv="3"
			;;
		"-h"|"--help")
			echo "gtk-bundle-from-msys2.sh [-c] [-h] [-z] [-2 | -3] [CACHEDIR]"
			echo "      -c Use pacman cache. Otherwise pacman will download"
			echo "         archive files"
			echo "      -h Show this help screen"
			echo "      -z Create a zip afterwards"
			echo "      -2 Prefer gtk2"
			echo "      -3 Prefer gtk3"
			echo "CACHEDIR Directory where to look for cached packages (default: /var/cache/pacman/pkg)"
			exit 1
			;;
		*)
			cachedir="$opt"
			;;
		esac
	done
}

initialize() {
	if [ -z "$cachedir" ]; then
		cachedir="/var/cache/pacman/pkg"
	fi

	if [ "$use_cache" = "yes" ] && ! [ -d "$cachedir" ]; then
		echo "Cache dir \"$cachedir\" not a directory"
		exit 1
	fi

	gtk="gtk$gtkv"
	eval "gtk_dependency_pkgs=\${${gtk}_dependency_pkgs}"

	pkgs="
${packages}
${gtk_dependency_pkgs}
"
}

_remember_package_source() {
	if [ "$use_cache" = "yes" ]; then
		package_url=`pacman -Sp mingw-w64-${ABI}-${2}`
	else
		package_url="${1}"
	fi
	package_urls="${package_urls}\n${package_url}"
}

_getpkg() {
	if [ "$use_cache" = "yes" ]; then
		package_info=`pacman -Qi mingw-w64-$ABI-$1`
		package_version=`echo "$package_info" | grep "^Version " | cut -d':' -f 2 | tr -d '[[:space:]]'`
		ls $cachedir/mingw-w64-${ABI}-${1}-${package_version}-* | sort -V | tail -n 1
	else
		pacman -Sp mingw-w64-${ABI}-${1}
	fi
}

extract_packages() {
	# hack for libxml2 postinstall script which expects "bin/mkdir"
	mkdir -p bin
	cp /bin/mkdir bin/
	# extract packages
	for i in $pkgs; do
		pkg=$(_getpkg $i)
		_remember_package_source $pkg $i
		if [ "$use_cache" = "yes" ]; then
			if [ -e "$pkg" ]; then
				echo "Extracting $pkg from cache"
				tar xaf $pkg
			else
				echo "ERROR: File $pkg not found"
				exit 1
			fi
		else
			echo "Download $pkg using curl"
			curl -L "$pkg" | tar -x --xz
		fi
		if [ -f .INSTALL ]; then
			echo "Running post_install script for \"$i\""
			/bin/bash -c ". .INSTALL; post_install"
		fi
		rm -f .INSTALL .MTREE .PKGINFO .BUILDINFO
	done
}

move_extracted_files() {
	echo "Move extracted data to destination directory"
	if [ -d mingw32 ]; then
		for d in bin etc home include lib libexec locale sbin share ssl var; do
			if [ -d "mingw32/$d" ]; then
				rm -rf $d
				# prevent sporadic 'permission denied' errors on my system, not sure why they happen
				sleep 0.5
				mv mingw32/$d .
			fi
		done
		rmdir mingw32
	fi
}

cleanup_unnecessary_files() {
	echo "Cleanup unnecessary files"
	# etc: cleanup unnecessary files
	rm -rf etc/bash_completion.d
	rm -rf etc/dbus-1
	rm -rf etc/pkcs11
	rm -rf etc/xml
	# include: cleanup development files
	rm -rf include
	# lib: cleanup development and other unnecessary files
	rm -rf lib/cmake
	rm -rf lib/pkgconfig
	rm -rf lib/girepository-1.0
	rm -rf lib/icu
	rm -rf lib/lua
	rm -rf lib/p11-kit
	rm -rf lib/python2.7
	rm -rf lib/python3.7
	find lib -name '*.h' -delete
	find lib -name '*.a' -delete
	find lib -name '*.typelib' -delete
	find lib -name '*.def' -delete
	find lib -name '*.sh' -delete
	find libexec -name '*.exe' -delete
	# enchant: remove libenchant_zemberek.dll which should not packaged at all and is additionally packaged in the wrong location
	# See https://github.com/Alexpux/MINGW-packages/issues/2632
	rm -f lib/bin/libenchant_zemberek.dll
	# enchant: remove aspell engine (it would require the aspell library which we don't need)
	rm -f lib/enchant/libenchant_aspell.dll
	# sbin: cleanup sbin files
	rm -rf sbin
	# share: cleanup other unnecessary files
	rm -rf share/aclocal
	rm -rf share/bash-completion
	rm -rf share/common-lisp
	rm -rf share/dbus-1
	rm -rf share/doc
	rm -rf share/emacs
	rm -rf share/GConf
	rm -rf share/geoclue-providers
	rm -rf share/gir-1.0
	rm -rf share/glib-2.0
	rm -rf share/gnupg
	rm -rf share/gst-plugins-base
	rm -rf share/gtk-doc
	rm -rf share/icu
	rm -rf share/info
	rm -rf share/lua
	rm -rf share/man
	rm -rf share/nghttp2
	rm -rf share/readline
	rm -rf share/zsh
	# ssl: cleanup ssl files
	rm -rf ssl/*.cnf
	rm -rf ssl/*.cnf.dist
	rm -rf ssl/*.pem
	# bin: cleanup binaries and libs (delete anything except *.dll and binaries we need)
	find bin \
		! -name '*.dll' \
		! -name ctags.exe \
		! -name gpg2.exe \
		! -name gpgme-w32spawn.exe \
		! -name gpgme-tool.exe \
		! -name gpgconf.exe \
		-type f \
		-delete
	# cleanup empty directories
	find . -type d -empty -delete
}

create_bundle_dependency_info_file() {
	filename="ReadMe.Dependencies.Geany-Plugins.txt"
	cat << EOF > "${filename}"
This installation contains dependencies for Geany-Plugins which are
distributed as binaries (usually .dll files) as well as additional
files necessary for these dependencies.
Following is a list of all included binary packages with their
full download URL as used to create this installation.
EOF
	echo -e "${package_urls}" >> "${filename}"
	unix2dos "${filename}"
}

create_zip_archive() {
	if [ "$make_zip" = "yes" ]; then
		echo "Packing the bundle"
		zip -r plugins-$gtk.zip bin etc include lib locale share var
	fi
}


# main()
handle_command_line_options $@
initialize
extract_packages
move_extracted_files
cleanup_unnecessary_files
create_bundle_dependency_info_file
create_zip_archive<|MERGE_RESOLUTION|>--- conflicted
+++ resolved
@@ -23,12 +23,9 @@
 # gtkspell - for GeanyVC plugin
 # the rest is dependency-dependency
 packages="
-<<<<<<< HEAD
 p11-kit
+brotli
 ca-certificates
-=======
-brotli
->>>>>>> 42375495
 ctags
 ctpl-git
 curl
