/*      geanypg.h
 *
 *      Copyright 2011 Hans Alves <alves.h88@gmail.com>
 *
 *      This program is free software; you can redistribute it and/or modify
 *      it under the terms of the GNU General Public License as published by
 *      the Free Software Foundation; either version 2 of the License, or
 *      (at your option) any later version.
 *
 *      This program is distributed in the hope that it will be useful,
 *      but WITHOUT ANY WARRANTY; without even the implied warranty of
 *      MERCHANTABILITY or FITNESS FOR A PARTICULAR PURPOSE.  See the
 *      GNU General Public License for more details.
 *
 *      You should have received a copy of the GNU General Public License
 *      along with this program; if not, write to the Free Software
 *      Foundation, Inc., 51 Franklin Street, Fifth Floor, Boston,
 *      MA 02110-1301, USA.
 */


#include <stdio.h>
#include <stdlib.h>
#include <string.h>
#include <errno.h>
#include <locale.h>

#ifdef HAVE_CONFIG_H
    #include "config.h" /* for the gettext domain */
#endif

#include <geanyplugin.h>
#include <Scintilla.h>
#include <gpgme.h>

#define SIZE 32

enum
{
    READ = 0,
    WRITE = 1
};

typedef struct
{
    gpgme_ctx_t ctx;
    gpgme_key_t * key_array;
    unsigned long nkeys;
    gpgme_key_t * skey_array;
    unsigned long nskeys;
} encrypt_data;

extern GeanyPlugin     *geany_plugin;
extern GeanyData       *geany_data;
extern GeanyFunctions  *geany_functions;

<<<<<<< HEAD
// auxiliary functions (helper_functions.c)
=======
/* auxiliary functions (helper_functions.c) */
>>>>>>> 1f441373
void geanypg_init_ed(encrypt_data * ed);
int geanypg_get_keys(encrypt_data * ed);
int geanypg_get_secret_keys(encrypt_data * ed);
void geanypg_release_keys(encrypt_data * ed);
void geanypg_load_buffer(gpgme_data_t * buffer);
void geanypg_write_file(FILE * file);

/* some more auxiliary functions (verify_aux.c) */
void geanypg_handle_signatures(encrypt_data * ed, int need_error);
void geanypg_check_sig(encrypt_data * ed, gpgme_signature_t sig);
const char * geanypg_validity(gpgme_validity_t validity);

/* dialogs */
int geanypg_encrypt_selection_dialog(encrypt_data * ed, gpgme_key_t ** selected, int * sign);
int geanypg_sign_selection_dialog(encrypt_data * ed);
gpgme_error_t geanypg_show_err_msg(gpgme_error_t err);

/* callback functions */
void geanypg_encrypt_cb(GtkMenuItem * menuitem, gpointer user_data);
void geanypg_sign_cb(GtkMenuItem * menuitem, gpointer user_data);
void geanypg_decrypt_cb(GtkMenuItem * menuitem, gpointer user_data);
void geanypg_verify_cb(GtkMenuItem * menuitem, gpointer user_data);

/* pinentry callback */
gpgme_error_t geanypg_passphrase_cb(void *hook,
                                    const char *uid_hint,
                                    const char *passphrase_info,
                                    int prev_was_bad ,
                                    int fd);<|MERGE_RESOLUTION|>--- conflicted
+++ resolved
@@ -54,11 +54,7 @@
 extern GeanyData       *geany_data;
 extern GeanyFunctions  *geany_functions;
 
-<<<<<<< HEAD
-// auxiliary functions (helper_functions.c)
-=======
 /* auxiliary functions (helper_functions.c) */
->>>>>>> 1f441373
 void geanypg_init_ed(encrypt_data * ed);
 int geanypg_get_keys(encrypt_data * ed);
 int geanypg_get_secret_keys(encrypt_data * ed);
